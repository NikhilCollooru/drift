/*
 * Copyright (C) 2012 Facebook, Inc.
 *
 * Licensed under the Apache License, Version 2.0 (the "License"); you may
 * not use this file except in compliance with the License. You may obtain
 * a copy of the License at
 *
 *     http://www.apache.org/licenses/LICENSE-2.0
 *
 * Unless required by applicable law or agreed to in writing, software
 * distributed under the License is distributed on an "AS IS" BASIS, WITHOUT
 * WARRANTIES OR CONDITIONS OF ANY KIND, either express or implied. See the
 * License for the specific language governing permissions and limitations
 * under the License.
 */
package com.facebook.swift.service.base;

import com.facebook.swift.codec.ThriftCodecManager;
import com.facebook.swift.service.ThriftClientManager;
import com.facebook.swift.service.ThriftServer;
import com.facebook.swift.service.ThriftServiceProcessor;
import com.google.common.net.HostAndPort;
import com.google.common.util.concurrent.ListenableFuture;
import org.apache.thrift.transport.TTransportException;
import org.testng.annotations.AfterClass;
import org.testng.annotations.AfterMethod;
import org.testng.annotations.BeforeClass;
import org.testng.annotations.BeforeMethod;

<<<<<<< HEAD
=======
import java.util.concurrent.ExecutionException;

>>>>>>> abe1dcca
public class TestSuiteBase<ServiceInterface, ClientInterface> {
    private ThriftCodecManager codecManager = new ThriftCodecManager();
    private ThriftClientManager clientManager;
    private Class<? extends ClientInterface> clientClass;
    private Class<? extends ServiceInterface> handlerClass;
    private ClientInterface client;
    private ThriftServer server;
    private ServiceInterface handler;

    public TestSuiteBase(Class<? extends ServiceInterface> handlerClass,
                         Class<? extends ClientInterface> clientClass) {
        this.clientClass = clientClass;
        this.handlerClass = handlerClass;
    }

    @BeforeClass
    public void setupSuite() throws InstantiationException, IllegalAccessException {
<<<<<<< HEAD
        handler = handlerClass.newInstance();
        server = createServer(handler).start();
=======
>>>>>>> abe1dcca
    }

    @BeforeMethod
    public void setupTest() throws Exception {
        // TODO: move this to setupSuite when TestNG/surefire integration is fixed
        handler = handlerClass.newInstance();
        server = createServer(handler).start();

        clientManager = new ThriftClientManager(codecManager);
        client = createClient(clientManager).get();
    }

    @AfterMethod
    public void tearDownTest() throws Exception {
        AutoCloseable closeable = (AutoCloseable) client;
        closeable.close();
        clientManager.close();

        // TODO: move this to tearDownSuite when TestNG/surefire integration is fixed
        // (currently @AfterClass methods do not run if you are running a single test method
        // from a class containing multiple test methods)
        server.close();
    }

    @AfterClass
    public void tearDownSuite() {
    }

    private ThriftServer createServer(ServiceInterface handler)
            throws IllegalAccessException, InstantiationException {
        ThriftServiceProcessor processor = new ThriftServiceProcessor(codecManager, handler);
        return new ThriftServer(processor);
    }

<<<<<<< HEAD
    private ClientInterface createClient(ThriftClientManager clientManager) throws
      TTransportException {
=======
    private ListenableFuture<? extends ClientInterface> createClient(ThriftClientManager clientManager)
            throws TTransportException, InterruptedException, ExecutionException
    {
>>>>>>> abe1dcca
        HostAndPort address = HostAndPort.fromParts("localhost", server.getPort());
        return clientManager.createClient(address, clientClass);
    }

    protected ClientInterface getClient() {
        return client;
    }

    protected ServiceInterface getHandler()
    {
        return handler;
    }
}<|MERGE_RESOLUTION|>--- conflicted
+++ resolved
@@ -27,11 +27,8 @@
 import org.testng.annotations.BeforeClass;
 import org.testng.annotations.BeforeMethod;
 
-<<<<<<< HEAD
-=======
 import java.util.concurrent.ExecutionException;
 
->>>>>>> abe1dcca
 public class TestSuiteBase<ServiceInterface, ClientInterface> {
     private ThriftCodecManager codecManager = new ThriftCodecManager();
     private ThriftClientManager clientManager;
@@ -49,11 +46,6 @@
 
     @BeforeClass
     public void setupSuite() throws InstantiationException, IllegalAccessException {
-<<<<<<< HEAD
-        handler = handlerClass.newInstance();
-        server = createServer(handler).start();
-=======
->>>>>>> abe1dcca
     }
 
     @BeforeMethod
@@ -88,14 +80,9 @@
         return new ThriftServer(processor);
     }
 
-<<<<<<< HEAD
-    private ClientInterface createClient(ThriftClientManager clientManager) throws
-      TTransportException {
-=======
     private ListenableFuture<? extends ClientInterface> createClient(ThriftClientManager clientManager)
             throws TTransportException, InterruptedException, ExecutionException
     {
->>>>>>> abe1dcca
         HostAndPort address = HostAndPort.fromParts("localhost", server.getPort());
         return clientManager.createClient(address, clientClass);
     }
