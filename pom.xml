<?xml version="1.0" encoding="UTF-8"?>
<project xmlns="http://maven.apache.org/POM/4.0.0"
         xmlns:xsi="http://www.w3.org/2001/XMLSchema-instance"
         xsi:schemaLocation="http://maven.apache.org/POM/4.0.0 http://maven.apache.org/xsd/maven-4.0.0.xsd">

  <modelVersion>4.0.0</modelVersion>

  <parent>
    <groupId>com.facebook.swift</groupId>
    <artifactId>swift-parent</artifactId>
    <version>0.1-SNAPSHOT</version>
    <relativePath>swift-parent/pom.xml</relativePath>
  </parent>

  <artifactId>swift-root</artifactId>
  <packaging>pom</packaging>
  <name>${project.artifactId}</name>
  <description>Annotation based Thrift implementation</description>

  <scm>
    <connection>scm:git:git://github.com/facebook/swift.git</connection>
    <developerConnection>scm:git:git@github.com:facebook/swift.git</developerConnection>
    <url>http://github.com/facebook/swift</url>
    <tag>HEAD</tag>
  </scm>

  <modules>
    <module>swift-parent</module>
    <module>swift-codec</module>
    <module>swift-idl-parser</module>
    <module>swift-service</module>
<<<<<<< HEAD
    <module>swift-generator</module>
    <module>swift-maven-plugin</module>
=======
    <module>swift-load-generator</module>
>>>>>>> e6f434b0
  </modules>

  <inceptionYear>2012</inceptionYear>

  <developers>
    <developer>
      <id>dain</id>
      <name>Dain Sundstrom</name>
      <email>dain@fb.com</email>
    </developer>
  </developers>

  <properties>
    <dep.fb.nifty.version>0.0.2-SNAPSHOT</dep.fb.nifty.version>
    <dep.guice.version>3.0</dep.guice.version>
    <dep.airlift.version>0.67-SNAPSHOT</dep.airlift.version>
    <dep.slf4j.version>1.6.4</dep.slf4j.version>
<<<<<<< HEAD
    <dep.maven-api.version>2.2.1</dep.maven-api.version>
=======
    <dep.nifty.version>0.0.2-SNAPSHOT</dep.nifty.version>
>>>>>>> e6f434b0
  </properties>

  <dependencyManagement>
    <dependencies>
      <dependency>
        <groupId>com.facebook.swift</groupId>
        <artifactId>swift-codec</artifactId>
        <version>${project.version}</version>
      </dependency>

      <dependency>
        <groupId>com.facebook.swift</groupId>
        <artifactId>swift-idl-parser</artifactId>
        <version>${project.version}</version>
      </dependency>

      <dependency>
        <groupId>com.facebook.swift</groupId>
        <artifactId>swift-service</artifactId>
        <version>${project.version}</version>
      </dependency>

      <dependency>
        <groupId>com.facebook.swift</groupId>
        <artifactId>swift-generator</artifactId>
        <version>${project.version}</version>
      </dependency>

      <dependency>
        <groupId>com.google.inject</groupId>
        <artifactId>guice</artifactId>
        <version>${dep.guice.version}</version>
      </dependency>

      <dependency>
        <groupId>com.google.inject.extensions</groupId>
        <artifactId>guice-multibindings</artifactId>
        <version>${dep.guice.version}</version>
      </dependency>

      <dependency>
        <groupId>javax.inject</groupId>
        <artifactId>javax.inject</artifactId>
        <version>1</version>
      </dependency>

      <dependency>
        <groupId>javax.validation</groupId>
        <artifactId>validation-api</artifactId>
        <version>1.0.0.GA</version>
      </dependency>

      <dependency>
        <groupId>org.apache.thrift</groupId>
        <artifactId>libthrift</artifactId>
        <version>0.8.0</version>
      </dependency>

      <dependency>
        <groupId>com.google.guava</groupId>
        <artifactId>guava</artifactId>
        <version>13.0.1</version>
      </dependency>

      <dependency>
	<groupId>org.apache.commons</groupId>
	<artifactId>commons-lang3</artifactId>
	<version>3.1</version>
      </dependency>

      <dependency>
        <groupId>org.ow2.asm</groupId>
        <artifactId>asm-all</artifactId>
        <version>4.0</version>
      </dependency>

      <dependency>
        <groupId>com.facebook.nifty</groupId>
        <artifactId>nifty-core</artifactId>
<<<<<<< HEAD
        <version>${dep.fb.nifty.version}</version>
=======
        <version>${dep.nifty.version}</version>
>>>>>>> e6f434b0
      </dependency>

      <dependency>
        <groupId>com.facebook.nifty</groupId>
        <artifactId>nifty-client</artifactId>
<<<<<<< HEAD
        <version>${dep.fb.nifty.version}</version>
=======
        <version>${dep.nifty.version}</version>
>>>>>>> e6f434b0
      </dependency>

      <dependency>
        <groupId>io.airlift</groupId>
        <artifactId>jmx</artifactId>
        <version>${dep.airlift.version}</version>
        <!-- airlift tries to pull in 4.2-beta1 -->
        <exclusions>
          <exclusion>
            <groupId>org.apache.httpcomponents</groupId>
            <artifactId>httpcore</artifactId>
          </exclusion>
          <exclusion>
            <groupId>org.apache.httpcomponents</groupId>
            <artifactId>httpclient</artifactId>
          </exclusion>
        </exclusions>
      </dependency>

      <dependency>
        <groupId>io.airlift</groupId>
        <artifactId>configuration</artifactId>
        <version>${dep.airlift.version}</version>
      </dependency>

      <dependency>
        <groupId>io.airlift</groupId>
        <artifactId>stats</artifactId>
        <version>${dep.airlift.version}</version>
      </dependency>

      <dependency>
        <groupId>io.airlift</groupId>
        <artifactId>units</artifactId>
        <version>${dep.airlift.version}</version>
      </dependency>

      <dependency>
        <groupId>io.netty</groupId>
        <artifactId>netty</artifactId>
        <version>3.5.2.Final</version>
      </dependency>

      <dependency>
        <groupId>org.weakref</groupId>
        <artifactId>jmxutils</artifactId>
        <version>1.13-SNAPSHOT</version>
      </dependency>

      <dependency>
        <groupId>com.thoughtworks.paranamer</groupId>
        <artifactId>paranamer</artifactId>
        <version>2.5</version>
      </dependency>

      <dependency>
        <groupId>org.slf4j</groupId>
        <artifactId>slf4j-api</artifactId>
        <version>${dep.slf4j.version}</version>
      </dependency>

      <dependency>
        <groupId>org.slf4j</groupId>
        <artifactId>slf4j-simple</artifactId>
        <version>${dep.slf4j.version}</version>
      </dependency>

      <dependency>
        <groupId>org.slf4j</groupId>
        <artifactId>slf4j-log4j12</artifactId>
        <version>${dep.slf4j.version}</version>
      </dependency>

      <dependency>
        <groupId>log4j</groupId>
        <artifactId>log4j</artifactId>
        <version>1.2.16</version>
      </dependency>

      <dependency>
        <groupId>org.apache.httpcomponents</groupId>
        <artifactId>httpclient</artifactId>
        <version>4.1.2</version>
      </dependency>

      <dependency>
        <groupId>org.apache.httpcomponents</groupId>
        <artifactId>httpcore</artifactId>
        <version>4.1.4</version>
      </dependency>

      <dependency>
        <groupId>com.google.code.findbugs</groupId>
        <artifactId>jsr305</artifactId>
        <version>2.0.1</version>
      </dependency>

      <dependency>
        <groupId>com.nesscomputing.testing</groupId>
        <artifactId>findbugs-annotations</artifactId>
        <version>2.0.0</version>
      </dependency>

      <dependency>
        <groupId>org.antlr</groupId>
        <artifactId>antlr-runtime</artifactId>
        <version>3.4</version>
      </dependency>

      <dependency>
        <groupId>org.antlr</groupId>
        <artifactId>stringtemplate</artifactId>
        <version>3.2.1</version>
      </dependency>

      <!-- maven -->
      <dependency>
        <groupId>org.apache.maven</groupId>
        <artifactId>maven-plugin-api</artifactId>
        <version>${dep.maven-api.version}</version>
      </dependency>

      <dependency>
        <groupId>org.apache.maven</groupId>
        <artifactId>maven-model</artifactId>
        <version>${dep.maven-api.version}</version>
      </dependency>

      <dependency>
        <groupId>org.apache.maven</groupId>
        <artifactId>maven-artifact</artifactId>
        <version>${dep.maven-api.version}</version>
      </dependency>

      <dependency>
        <groupId>org.apache.maven</groupId>
        <artifactId>maven-project</artifactId>
        <version>${dep.maven-api.version}</version>
        <exclusions>
          <exclusion>
            <groupId>junit</groupId>
            <artifactId>junit</artifactId>
          </exclusion>
        </exclusions>
      </dependency>

      <dependency>
        <groupId>com.pyx4j</groupId>
        <artifactId>maven-plugin-log4j</artifactId>
        <version>1.0.1</version>
      </dependency>

      <dependency>
        <groupId>org.codehaus.plexus</groupId>
        <artifactId>plexus-utils</artifactId>
        <version>1.5.15</version>
      </dependency>

      <dependency>
        <groupId>org.testng</groupId>
        <artifactId>testng</artifactId>
<<<<<<< HEAD
        <version>6.2.1</version>
        <exclusions>
          <exclusion>
            <groupId>junit</groupId>
            <artifactId>junit</artifactId>
          </exclusion>
        </exclusions>
=======
        <version>6.7</version>
>>>>>>> e6f434b0
      </dependency>

      <dependency>
        <groupId>org.easytesting</groupId>
        <artifactId>fest-assert</artifactId>
        <version>1.4</version>
      </dependency>

      <dependency>
        <groupId>args4j</groupId>
        <artifactId>args4j</artifactId>
        <version>2.0.16</version>
      </dependency>

      <dependency>
        <groupId>ch.qos.logback</groupId>
        <artifactId>logback-classic</artifactId>
        <version>1.0.7</version>
      </dependency>

      <dependency>
        <groupId>com.beust</groupId>
        <artifactId>jcommander</artifactId>
        <version>1.29</version>
      </dependency>

      <dependency>
        <groupId>com.proofpoint.platform</groupId>
        <artifactId>bootstrap</artifactId>
        <version>0.51</version>
      </dependency>
    </dependencies>
  </dependencyManagement>

</project><|MERGE_RESOLUTION|>--- conflicted
+++ resolved
@@ -29,12 +29,9 @@
     <module>swift-codec</module>
     <module>swift-idl-parser</module>
     <module>swift-service</module>
-<<<<<<< HEAD
     <module>swift-generator</module>
     <module>swift-maven-plugin</module>
-=======
     <module>swift-load-generator</module>
->>>>>>> e6f434b0
   </modules>
 
   <inceptionYear>2012</inceptionYear>
@@ -52,11 +49,8 @@
     <dep.guice.version>3.0</dep.guice.version>
     <dep.airlift.version>0.67-SNAPSHOT</dep.airlift.version>
     <dep.slf4j.version>1.6.4</dep.slf4j.version>
-<<<<<<< HEAD
     <dep.maven-api.version>2.2.1</dep.maven-api.version>
-=======
     <dep.nifty.version>0.0.2-SNAPSHOT</dep.nifty.version>
->>>>>>> e6f434b0
   </properties>
 
   <dependencyManagement>
@@ -136,21 +130,14 @@
       <dependency>
         <groupId>com.facebook.nifty</groupId>
         <artifactId>nifty-core</artifactId>
-<<<<<<< HEAD
         <version>${dep.fb.nifty.version}</version>
-=======
         <version>${dep.nifty.version}</version>
->>>>>>> e6f434b0
       </dependency>
 
       <dependency>
         <groupId>com.facebook.nifty</groupId>
         <artifactId>nifty-client</artifactId>
-<<<<<<< HEAD
         <version>${dep.fb.nifty.version}</version>
-=======
-        <version>${dep.nifty.version}</version>
->>>>>>> e6f434b0
       </dependency>
 
       <dependency>
@@ -312,17 +299,13 @@
       <dependency>
         <groupId>org.testng</groupId>
         <artifactId>testng</artifactId>
-<<<<<<< HEAD
-        <version>6.2.1</version>
+        <version>6.8</version>
         <exclusions>
           <exclusion>
             <groupId>junit</groupId>
             <artifactId>junit</artifactId>
           </exclusion>
         </exclusions>
-=======
-        <version>6.7</version>
->>>>>>> e6f434b0
       </dependency>
 
       <dependency>
